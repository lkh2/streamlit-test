<!DOCTYPE html>
<<<<<<< HEAD
<html>

<head>
    <link rel="stylesheet" type="text/css" href="table.css">
</head>

<body>
    <div class="table-wrapper">
        <div class="table-controls">
            <input type="text" id="table-search" class="search-input" placeholder="Search table...">
        </div>
        <div class="table-container">
            <table id="data-table">
                <thead>
                    <tr>
                        {%- for column in columns %}
                        <th>{{ column }}</th>
                        {%- endfor %}
                    </tr>
                </thead>
                <tbody>
                    {%- for row in data %}
                    <tr class="table-row">
                        {%- for value in row %}
                        <td>{{ value }}</td>
                        {%- endfor %}
                    </tr>
=======

<head>
    <link rel="stylesheet" href="table.css">
    <script src="https://code.jquery.com/jquery-3.6.0.min.js"></script>
</head>
<div class="table-wrapper">
    <div class="table-controls">
        <input type="text" id="table-search" class="search-input" placeholder="Search table...">
    </div>
    <div class="table-container">
        <table id="data-table">
            <thead>
                <tr>
                    {%- for column in columns %}
                    <th>{{ column }}</th>
                    {%- endfor %}
                </tr>
            </thead>
            <tbody>
                {%- for row in data %}
                <tr class="table-row">
                    {%- for value in row %}
                    <td>{{ value }}</td>
>>>>>>> 36fd2a72
                    {%- endfor %}
                </tbody>
            </table>
        </div>
    </div>
<<<<<<< HEAD
    <script src="https://code.jquery.com/jquery-3.6.0.min.js"></script>
    <script src="table.js"></script>
</body>

</html>
=======
</div>
<script src="table.js"></script>
>>>>>>> 36fd2a72
<|MERGE_RESOLUTION|>--- conflicted
+++ resolved
@@ -1,10 +1,5 @@
 <!DOCTYPE html>
-<<<<<<< HEAD
 <html>
-
-<head>
-    <link rel="stylesheet" type="text/css" href="table.css">
-</head>
 
 <body>
     <div class="table-wrapper">
@@ -27,43 +22,13 @@
                         <td>{{ value }}</td>
                         {%- endfor %}
                     </tr>
-=======
-
-<head>
-    <link rel="stylesheet" href="table.css">
-    <script src="https://code.jquery.com/jquery-3.6.0.min.js"></script>
-</head>
-<div class="table-wrapper">
-    <div class="table-controls">
-        <input type="text" id="table-search" class="search-input" placeholder="Search table...">
-    </div>
-    <div class="table-container">
-        <table id="data-table">
-            <thead>
-                <tr>
-                    {%- for column in columns %}
-                    <th>{{ column }}</th>
-                    {%- endfor %}
-                </tr>
-            </thead>
-            <tbody>
-                {%- for row in data %}
-                <tr class="table-row">
-                    {%- for value in row %}
-                    <td>{{ value }}</td>
->>>>>>> 36fd2a72
                     {%- endfor %}
                 </tbody>
             </table>
         </div>
     </div>
-<<<<<<< HEAD
     <script src="https://code.jquery.com/jquery-3.6.0.min.js"></script>
     <script src="table.js"></script>
 </body>
 
-</html>
-=======
-</div>
-<script src="table.js"></script>
->>>>>>> 36fd2a72
+</html>